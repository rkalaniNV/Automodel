--- conflicted
+++ resolved
@@ -26,16 +26,6 @@
 from nemo_automodel.loggers.wandb_utils import suppress_wandb_log_messages
 from wandb import Settings
 
-<<<<<<< HEAD
-=======
-try:
-    from nvfsdp import nvFSDP
-
-    HAVE_NVFSDP = True
-except:
-    HAVE_NVFSDP = False
-
->>>>>>> 5bc85ad9
 import logging
 
 from transformers import AutoProcessor
