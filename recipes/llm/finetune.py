# Copyright (c) 2025, NVIDIA CORPORATION. All rights reserved.
#
# Licensed under the Apache License, Version 2.0 (the "License");
# you may not use this file except in compliance with the License.
# You may obtain a copy of the License at
#
#     http://www.apache.org/licenses/LICENSE-2.0
#
# Unless required by applicable law or agreed to in writing, software
# distributed under the License is distributed on an "AS IS" BASIS,
# WITHOUT WARRANTIES OR CONDITIONS OF ANY KIND, either express or implied.
# See the License for the specific language governing permissions and
# limitations under the License.

from __future__ import annotations

import pathlib
from typing import Any, Dict

import torch
import torch.distributed as dist
import torch.nn as nn
from torch.distributed.device_mesh import _mesh_resources
from torch.utils.data import DataLoader

import wandb
from nemo_automodel.loggers.wandb_utils import suppress_wandb_log_messages
from wandb import Settings

try:
    from nvfsdp import nvFSDP

    HAVE_NVFSDP = True
except:
    HAVE_NVFSDP = False

import logging
from nemo_automodel.training.base_recipe import BaseRecipe
from nemo_automodel.training.step_scheduler import StepScheduler
from nemo_automodel.training.utils import count_tail_padding

from torchdata.stateful_dataloader.sampler import StatefulDistributedSampler
from transformers import AutoTokenizer
from nemo_automodel.loggers.log_utils import setup_logging
import time
import logging

from nemo_automodel.checkpoint.checkpointing import CheckpointingConfig
from nemo_automodel.config.cli import parse_args_and_load_config
from nemo_automodel.datasets.llm.packed_sequence import PackedSequence
from nemo_automodel.distributed.cp_utils import make_cp_batch_and_ctx
from nemo_automodel.distributed.init_utils import initialize_distributed
from nemo_automodel.loggers.log_utils import setup_logging
from nemo_automodel.training.base_recipe import BaseRecipe
from nemo_automodel.training.compile import build_compile_config, compile_model
from nemo_automodel.training.rng import StatefulRNG
from nemo_automodel.training.step_scheduler import StepScheduler
from nemo_automodel.utils.dist_utils import (
    clip_gradients,
    get_sync_ctx,
    reduce_loss,
    rescale_gradients,
)

logger = logging.getLogger(__name__)

# ---------------------------
#  Stateless helper functions
# ---------------------------


def build_model(device, cfg_model, use_hf_fa2, cfg_peft, model_wrapper, seed, compile_config=None) -> nn.Module:
    """Build and initialize a model.

    Args:
        device: The target device.
        model_wrapper: Optional parallelism wrapper.
        cfg_model: Configuration for model instantiation.
        use_hf_fa2: Whether to use HF's flash_attention_2. This takes precedence over Pytorch's sdpa_methods for attn.
        cfg_peft: Configuration for PEFT.
        model_wrapper: Optional parallelism wrapper.
        seed: Random seed.
        compile_config: Optional compile configuration.

    Returns:
        The instantiated model on the specified device.
    """
    with StatefulRNG(seed=seed, ranked=True):
        kwargs = {}
        if use_hf_fa2:
            kwargs["attn_implementation"] = "flash_attention_2"
            logger.warning(
                "Packed sequence is supported only with Flash Attention. "
                "Setting model's attn_implementation to flash_attention_2"
            )
        model = cfg_model.instantiate(**kwargs)
        for m in model.modules():
            if isinstance(m, nn.Embedding):
                m.weight.requires_grad_(False)
        # Optionally apply PEFT (e.g., LoRA/DoRA, etc)
        if cfg_peft is not None:
            opts = cfg_peft.to_dict()
            peft_fn = opts.pop("peft_fn")
            peft_fn(model, **opts)

        if callable(getattr(model_wrapper, "parallelize", None)):
            model = model_wrapper.parallelize(model)

            # FSDP2 and nvFSDP should already be on the correct device
            # Compile the model after parallelization if enabled
            if compile_config is not None:
                model = compile_model(model, compile_config)
            return model
        else:
            model = model.to(device)
            # Compile the model if enabled
            if compile_config is not None:
                model = compile_model(model, compile_config)
            return model


def build_checkpoint_config(cfg_ckpt, cache_dir, model_repo_id, is_peft):
    """Build a checkpoint configuration."""
    from transformers.utils import TRANSFORMERS_CACHE

    ckpt_kwargs = dict(
        enabled=False,
        checkpoint_dir="checkpoints/",
        model_save_format="safetensors",
        model_repo_id=model_repo_id,
        model_cache_dir=cache_dir if cache_dir is not None else TRANSFORMERS_CACHE,
        save_consolidated=False,
        is_peft=is_peft,
    )
    if cfg_ckpt is not None:
        cfg_ckpt = cfg_ckpt.to_dict()
        cfg_ckpt.pop("restore_from", None)
        ckpt_kwargs |= cfg_ckpt
    return CheckpointingConfig(**ckpt_kwargs)


def build_optimizer(cfg_opt, model, tp_size) -> "Optimizer":  # noqa: F821
    """Build an optimizer for the model.

    Args:
        cfg_opt: Configuration for optimizer instantiation.
        model: The model whose parameters will be optimized.
        tp_size: The size of the tensor parallel group.

    Returns:
        The instantiated optimizer.
    """
    trainable_params = list(filter(lambda x: x.requires_grad, model.parameters()))
    assert len(trainable_params) > 0, "trainable_params cannot be empty"
    if tp_size > 1:
        # TP does not support foreach
        cfg_opt.foreach = False
    return cfg_opt.instantiate(params=trainable_params)


def build_loss_fn(device, cfg_loss):
    """Build a loss function.

    Args:
        device: The target device.
        cfg_loss: Loss function configuration or a callable loss function.

    Returns:
        The instantiated loss function on the specified device.
    """
    if callable(cfg_loss):
        return cfg_loss
    else:
        return cfg_loss.instantiate().to(device)


def build_dataloader(cfg_ds, cfg_dl, cfg_model, cfg_ps, device_mesh, seed) -> DataLoader:
    """Build a DataLoader for the dataset.

    Args:
        cfg_ds: Dataset configuration.
        cfg_dl: DataLoader configuration.
        cfg_ps: Packed sequence configuration.
        distributed_sampler_kwargs: Additional arguments for the DistributedSampler.

    Returns:
        The instantiated DataLoader.
    """
    if shuffle := cfg_dl.get("shuffle", True):
        delattr(cfg_dl, "shuffle")
    dist_sampler_kwargs = {
        "shuffle": shuffle,
    }
    if device_mesh is not None:
        dist_sampler_kwargs |= {
            "num_replicas": device_mesh["data_parallel"].size(),
            "rank": device_mesh["data_parallel"].get_local_rank(),
        }
    if "tokenizer" not in cfg_ds:
        tokenizer = AutoTokenizer.from_pretrained(cfg_model.pretrained_model_name_or_path)
    elif "_target_" not in cfg_ds.tokenizer:
        tokenizer = AutoTokenizer.from_pretrained(**cfg_ds.tokenizer.to_dict())
    else:
        tokenizer = cfg_ds.tokenizer.instantiate()

    with StatefulRNG(seed=seed, ranked=True):
        ds = cfg_ds.instantiate(tokenizer=tokenizer)
        # Apply packing if configured
        if getattr(cfg_ps, "packed_sequence_size", 0) > 0:
            logger.info(f"Packing dataset with size: {cfg_ps.packed_sequence_size}")
            ds = PackedSequence(
                ds,
                split=cfg_ds.split,  # Assumes split is defined in dataset config
                packed_sequence_size=cfg_ps.packed_sequence_size,
                split_across_pack=getattr(cfg_ps, "split_across_pack", False),
                max_packs=getattr(cfg_ps, "max_packs", None),
            ).pack()

        sampler = StatefulDistributedSampler(
            ds,
            seed=seed,
            drop_last=True,
            **dist_sampler_kwargs,
        )
        return cfg_dl.instantiate(dataset=ds, sampler=sampler)


def build_distributed(cfg_dist: Dict[str, Any]) -> "DistInfo":  # noqa: F821
    """Build and initialize distributed training resources.

    Args:
        cfg_dist: Configuration for distributed training.

    Returns:
        Distributed training information from initialize_distributed.
    """
    backend = cfg_dist.get("backend", "nccl")
    timeout = cfg_dist.get("timeout_minutes", 1)
    return initialize_distributed(backend=backend, timeout_minutes=timeout)


def build_step_scheduler(cfg, dataloader):
    """Build the step scheduler.

    Args:
        cfg: configuration for the StepScheduler class.
        dataloader: the training dataloader, used for extracting the epoch_len (in batches).

    Returns:
        StepScheduler: the configured StepScheduler.
    """
    assert "_target_" not in cfg, "_target_ not permitted in step scheduler"
    default_kwargs = dict(
        num_epochs=10,
        grad_acc_steps=10,
        ckpt_every_steps=100,
        dataloader=dataloader,
    )
    if cfg is not None:
        default_kwargs |= cfg.to_dict()
    return StepScheduler(**default_kwargs)


def build_wandb(cfg):
    """Instantiates wandb and returns the instance.
    If no name is given, it will use the model name
    """
    assert cfg.get("wandb", None) is not None
    kwargs = cfg.wandb.to_dict()
    if kwargs.get("name", "") == "":
        kwargs["name"] = "_".join(cfg.get("model.pretrained_model_name_or_path").split("/")[-2:])
    run = wandb.init(
        **kwargs,
        config=cfg,
        settings=Settings(silent=True),
    )
    return run


# ---------------------------------------------------------------------------
#  Trainer class – orchestration only
# ---------------------------------------------------------------------------


class FinetuneRecipeForNextTokenPrediction(BaseRecipe):
    """Recipe for fine-tuning a model for next-token prediction.

    This class orchestrates training, from setup to main training loop.
    """

    def __init__(self, cfg):
        """Initialize the recipe with configuration.

        Args:
            cfg: Configuration dictionary/object for training.
        """
        self.cfg = cfg

    # ------------------ build phase ------------------
    def setup(self):
        """Builds all components needed for training/validation/logging/checkpointing/etc.

        This is the last place where self.cfg should be referenced.

        Raises:
            NotImplemented: Raises if it tries to restore a checkpoint; will be removed.
        """
        torch.cuda.reset_peak_memory_stats()
        self.dist_env = build_distributed(self.cfg.get("dist_env", {}))
        # setups logging and adds the rankfilter to logging
        setup_logging()

        self.device_mesh = None
        self.model_wrapper = None
        if "distributed" in self.cfg:
            self.model_wrapper = self.cfg.distributed.instantiate(world_size=self.dist_env.world_size)
            self.device_mesh = getattr(self.model_wrapper, "device_mesh", None)

        if self.dist_env.is_main and hasattr(self.cfg, "wandb"):
            suppress_wandb_log_messages()
            run = build_wandb(self.cfg)
            logging.info("🚀 View run at {}".format(run.url))

        # Check if packed_sequence_size > 0 and use HF's flash_attention_2 for attn implementation.
        use_hf_fa2 = self.cfg.get("packed_sequence.packed_sequence_size", 0) > 0

        # Build compile config first
        self.compile_config = build_compile_config(self.cfg.get("compile", None))

        # Build components
        self.model = build_model(
            self.dist_env.device,
            self.cfg.model,
            use_hf_fa2,
            self.cfg.get("peft", None),
            self.model_wrapper,
            seed=self.cfg.get("seed", 42),
            compile_config=self.compile_config,  # Pass compile config to build_model
        )
        self.optimizer = build_optimizer(
            self.cfg.optimizer,
            self.model,
            self.cfg.get("distributed.tp_size", 1),
        )
        self.loss_fn = build_loss_fn(self.dist_env.device, self.cfg.loss_fn)
        self.dataloader = build_dataloader(
            self.cfg.dataset,
            self.cfg.dataloader,
            self.cfg.model,
            self.cfg.packed_sequence,
            device_mesh=self.device_mesh,
            seed=self.cfg.get("seed", 42),
        )

        # Build validation dataloader if the config provides it
        self.val_dataloader = None
        if "validation_dataset" in self.cfg:
            # For validation, do not use packed sequences for fair comparison with baseline

            self.val_dataloader = build_dataloader(
                self.cfg.validation_dataset,
                self.cfg.validation_dataloader,
                self.cfg.model,
                cfg_ps=None,  # Use unpacked config for validation
                device_mesh=self.device_mesh,
                seed=self.cfg.get("seed", 42),
            )

        # Initialize metrics required for calculating loss
        self.total_num_tokens = torch.zeros([], dtype=torch.int, device="cuda")
        self.forward_data_store = []

        # Scheduler
        self.step_scheduler = build_step_scheduler(self.cfg.get("step_scheduler", None), self.dataloader)

        # Build checkpointing config
        restore_from = self.cfg.get("checkpoint.restore_from", None)
        self.checkpoint_config = build_checkpoint_config(
            self.cfg.get("checkpoint", None),
            self.cfg.get("model.cache_dir", None),
            self.cfg.model.pretrained_model_name_or_path,
            True if self.cfg.get("peft", None) else False,
        )

        # Set up the stateful random number generator
        self.rng = StatefulRNG(seed=self.cfg.get("seed", 42), ranked=True)

        # Optionally resume
        self.load_checkpoint(restore_from)

    # ------------------ main loop ------------------
    def run_train_validation_loop(self):
        """Run the training loop over all epochs and batches.

        For each batch, perform a forward pass, compute loss, backpropagate,
        and update model parameters when necessary. Also prints loss every gradient step.
        """
        self.model.train()
        self.timestamp = time.perf_counter()
        self.num_tokens = 0
        for epoch in self.step_scheduler.epochs:
            self.step_scheduler.set_epoch(epoch)
            for batch_idx, batch in enumerate(self.step_scheduler):
                self._run_train_step(batch, self.step_scheduler.is_optim_step, 1.0)
                if self.step_scheduler.is_ckpt_step:
                    self.save_checkpoint(epoch, self.step_scheduler.step)

                if self.step_scheduler.is_val_step and self.val_dataloader is not None:
                    self._run_validation_epoch()

    # ------------------ helpers ------------------
    def _run_train_step(self, batch, is_optim_step, clip_norm=1.0):
        """Execute a single training step.

        Args:
            batch: Batch of training data.
            is_optim_step: Flag indicating if a gradient step should be applied.

        Returns:
            Grad norm from the training step.
        """
        self.model.train()

        batch = {k: v.to(self.dist_env.device, non_blocking=True) for k, v in batch.items()}
        labels = batch.pop("labels")
        loss_mask = batch.pop("loss_mask", None)
        if loss_mask is None:
            loss_mask = (labels.detach() != -100).to(torch.int)

        if (
            "position_ids" not in batch
            and self.device_mesh is not None
            and (self.device_mesh["context_parallel"].size() > 1 or self.device_mesh["tensor_parallel"].size() > 1)
        ):
            batch["position_ids"] = torch.arange(0, batch["input_ids"].shape[1]).unsqueeze(0).to(self.model.device)

        train_ctx, batch = make_cp_batch_and_ctx(self.device_mesh, batch, labels, loss_mask)
        with train_ctx():
            out  = self.model(**batch)
            local_loss = self.loss_fn(
                out.logits.view(-1, out.logits.size(-1)), labels.view(-1), mask=loss_mask, reduction="sum"
            )

        local_num_tokens = loss_mask.sum().detach().to(torch.int)
        self.num_tokens += labels.numel() - count_tail_padding(labels)
        self.total_num_tokens += local_num_tokens
        self.forward_data_store.append(local_loss.detach())

        with get_sync_ctx(self.model, is_optim_step):
            local_loss.backward()

        grad_norm = None
        if is_optim_step:
            rescale_gradients(
                self.model,
                self.total_num_tokens,
                self.device_mesh[
                    (
                        "dp_cp"
                        if "dp_cp" in _mesh_resources.root_to_flatten_mapping.get(self.device_mesh, {})
                        else "data_parallel"
                    )
                ].get_group()
                if self.device_mesh is not None
                else None,
            )

            # Clip gradients **after** any rescaling.
            # TODO(@boxiangw): Fix TP gradient clipping
            if not self.device_mesh or self.device_mesh["tensor_parallel"].size() == 1:
                grad_norm = clip_gradients(self.model, clip_norm)
            else:
                # TODO: TP WAR
                grad_norm = 0.0

            if HAVE_NVFSDP and isinstance(self.model, nvFSDP):
                # If the model uses nvFSDP, wait for all sharded gradients to be reduced and unsharded.
                # Necessary because the post-backward reduce-scatter is asynchronous, so gradients and backward
                # computations are concurrent, but the gradients of the final layer may not be available yet.
                self.model.finish_grad_sync()

            self.optimizer.step()
            self.optimizer.zero_grad()

            if HAVE_NVFSDP and isinstance(self.model, nvFSDP):
                # If custom FSDP2 is configured with "optim" (optimizer state / high-precision model weight sharding),
                # then the optimizer step will be applied to the main high-precision model weights. Update the model
                # weights after the optimizer step.
                self.model.install_optimized_model_weights()
                self.model.zero_grad_buffer()

            # TPS is calculated as follows (assuming grad-accumulation-steps=2):
            # fwd 0 | bwd 0 | fwd 1 | bwd 1 | opt 0 | fwd 2 | bwd 2 | ...
            # ^                                     ^
            t = time.perf_counter()
            time_delta = t - self.timestamp
            self.timestamp = t
            tps = self.num_tokens / time_delta
            self.num_tokens = 0
            # log
            reporting_loss = self.log_train_metrics(grad_norm, tps)
            logging.info(
<<<<<<< HEAD
                "step {} | epoch {} | loss {:.4f} | grad_norm {:.4f} | mem: {:.2f} GiB | compiled: {}".format(
=======
                "step {} | epoch {} | loss {:.4f} | grad_norm {:.4f} | mem: {:.2f} GiB | tps {:.2f}".format(
>>>>>>> f89f3d94
                    self.step_scheduler.step,
                    self.step_scheduler.epoch,
                    reporting_loss,
                    grad_norm,
                    torch.cuda.max_memory_allocated() / 1024**3,
<<<<<<< HEAD
                    self.compile_config.enabled,
=======
                    tps,
>>>>>>> f89f3d94
                )
            )
            torch.cuda.reset_peak_memory_stats()

    @torch.no_grad()
    def _run_validation_epoch(self) -> float:
        """Run one pass over `self.val_dataloader` and return average loss per token."""
        with StatefulRNG(seed=1, ranked=True):
            self.model.eval()

            total_loss = 0.0
            total_tokens = 0

            for batch in self.val_dataloader:
                batch = {k: v.to(self.dist_env.device, non_blocking=True) for k, v in batch.items()}
                labels = batch.pop("labels")
                loss_mask = batch.pop("loss_mask", None)
                if loss_mask is None:
                    loss_mask = (labels.detach() != -100).to(torch.int)

                if (
                    self.device_mesh
                    and "position_ids" not in batch
                    and (
                        self.device_mesh["context_parallel"].size() > 1
                        or self.device_mesh["tensor_parallel"].size() > 1
                    )
                ):
                    batch["position_ids"] = (
                        torch.arange(0, batch["input_ids"].shape[1]).unsqueeze(0).to(self.model.device)
                    )

                train_ctx, batch = make_cp_batch_and_ctx(self.device_mesh, batch, labels, loss_mask)
                with train_ctx():
                    out = self.model(**batch)
                    local_loss = self.loss_fn(
                        out.logits.view(-1, out.logits.size(-1)), labels.view(-1), mask=loss_mask, reduction="sum"
                    )

                total_loss += local_loss.item()
                total_tokens += loss_mask.sum().item()

        # Aggregate across ranks if distributed is initialized
        if dist.is_initialized():
            tensor = torch.tensor([total_loss, total_tokens], device=self.dist_env.device)
            dist.all_reduce(tensor, op=dist.ReduceOp.SUM)
            total_loss, total_tokens = tensor.tolist()

        val_loss = total_loss / max(total_tokens, 1e-8)
        if self.dist_env.is_main:
            if wandb.run is not None:
                wandb.log({"val_loss": val_loss, "step": self.step_scheduler.step, "epoch": self.step_scheduler.epoch})
        logging.info(
            "[val] step {} | epoch {} | loss {:.4f}".format(
                self.step_scheduler.step, self.step_scheduler.epoch, val_loss
            )
        )

    def log_train_metrics(self, grad_norm, tps):
        """Log metrics to wandb.

        Args:
            grad_norm: Grad norm from the training step.

        Returns:
            Reporting loss.
        """
        if not self.device_mesh:
            dp_group = None
        elif self.device_mesh["context_parallel"].size() > 1:
            dp_group = self.device_mesh["dp_cp"].get_group()
        else:
            dp_group = self.device_mesh["data_parallel"].get_group()

        total_loss, total_num_tokens = reduce_loss(
            self.forward_data_store, self.total_num_tokens, per_token_loss=True, dp_group=dp_group
        )
        reporting_loss = (total_loss / total_num_tokens).item()
        grad_norm = grad_norm.item() if not isinstance(grad_norm, float) else grad_norm  # TP WAR
        self.total_num_tokens.zero_()
        self.forward_data_store = []
        log_data = {
            "train_loss": reporting_loss,
            "loss_sum": total_loss,
            "step": self.step_scheduler.step,
            "epoch": self.step_scheduler.epoch,
            "grad_norm": grad_norm,
            "num_tokens_per_step": total_num_tokens,
<<<<<<< HEAD
            "compiled": self.compile_config.enabled,
=======
            "tps": tps,
>>>>>>> f89f3d94
        }
        if self.optimizer.param_groups:
            log_data["learning_rate"] = self.optimizer.param_groups[0]["lr"]

        if wandb.run is not None:
            wandb.log(log_data)
        return reporting_loss


# ---------------------------------------------------------------------------
# Entry point
# ---------------------------------------------------------------------------


def main():
    """Main entry point for the fine-tuning recipe.

    Loads the configuration, sets up the trainer, and initiates the training loop.
    """
    script_path = pathlib.Path(__file__).parent.resolve()
    cfg = parse_args_and_load_config(script_path / "llama_3_2_1b_hellaswag.yaml")
    trainer = FinetuneRecipeForNextTokenPrediction(cfg)
    trainer.setup()
    trainer.run_train_validation_loop()


if __name__ == "__main__":
    main()<|MERGE_RESOLUTION|>--- conflicted
+++ resolved
@@ -500,21 +500,13 @@
             # log
             reporting_loss = self.log_train_metrics(grad_norm, tps)
             logging.info(
-<<<<<<< HEAD
-                "step {} | epoch {} | loss {:.4f} | grad_norm {:.4f} | mem: {:.2f} GiB | compiled: {}".format(
-=======
                 "step {} | epoch {} | loss {:.4f} | grad_norm {:.4f} | mem: {:.2f} GiB | tps {:.2f}".format(
->>>>>>> f89f3d94
                     self.step_scheduler.step,
                     self.step_scheduler.epoch,
                     reporting_loss,
                     grad_norm,
                     torch.cuda.max_memory_allocated() / 1024**3,
-<<<<<<< HEAD
-                    self.compile_config.enabled,
-=======
                     tps,
->>>>>>> f89f3d94
                 )
             )
             torch.cuda.reset_peak_memory_stats()
@@ -603,11 +595,7 @@
             "epoch": self.step_scheduler.epoch,
             "grad_norm": grad_norm,
             "num_tokens_per_step": total_num_tokens,
-<<<<<<< HEAD
-            "compiled": self.compile_config.enabled,
-=======
             "tps": tps,
->>>>>>> f89f3d94
         }
         if self.optimizer.param_groups:
             log_data["learning_rate"] = self.optimizer.param_groups[0]["lr"]
